<<<<<<< HEAD
try {
  require("babel-polyfill");
} catch(e) {
  if(e.message.indexOf('only one instance of babel-polyfill is allowed') === -1) {
    console.error(e)
  }
}
=======
require("babel-polyfill")
>>>>>>> ac69951c

const ecc = require('eosjs-ecc')
const json = require('eosjs-json')
const Fcbuffer = require('fcbuffer')
const api = require('eosjs-api')

const Structs = require('./structs')
const AbiCache = require('./abi-cache')
const writeApiGen = require('./write-api')
const assert = require('assert')
const format = require('./format')

const pkg = require('../package.json')
const Eos = {
  version: pkg.version
}

module.exports = Eos

Eos.modules = {
  json,
  ecc,
  api,
  Fcbuffer,
  format
}

const configDefaults = {
  broadcast: true,
  debug: false,
  sign: true
}

function development(Network) {
  return (config = {}) => {
    config = Object.assign({}, configDefaults, config)
    const network = Network(Object.assign({}, {
      apiLog: consoleObjCallbackLog(config.verbose)},
      config
    ))
    const eosConfig = Object.assign({}, {
      transactionLog: consoleObjCallbackLog(config.verbose)},
      config
    )
    return createEos(eosConfig, Network, network)
  }
}

Eos.Testnet = development(api.Testnet)
Eos.Localnet = development(api.Localnet)
// Eos.Mainnet = config => ..

function createEos(config, Network, network) {
  const abiCache = AbiCache(network, config)
  config = Object.assign({}, config, {network, abiCache})

  if(!config.chainId) {
    config.chainId = '00'.repeat(32)
  }

  if(config.mockTransactions != null) {
    if(typeof config.mockTransactions === 'string') {
      const mock = config.mockTransactions
      config.mockTransactions = () => mock
    }
    assert.equal(typeof config.mockTransactions, 'function', 'config.mockTransactions')
  }

  const {structs, types, fromBuffer, toBuffer} = Structs(config)
  const eos = mergeWriteFunctions(config, Network, structs)

  Object.assign(eos, {fc: {
    structs,
    types,
    fromBuffer,
    toBuffer
  }})

  if(!config.signProvider) {
    config.signProvider = defaultSignProvider(eos, config)
  }

  return eos
}

function consoleObjCallbackLog(verbose = false) {
  return (error, result, name) => {
    if(error) {
      if(name) {
        console.error(name, 'error')
      }
      console.error(error);
    } else if(verbose) {
      if(name) {
        console.log(name, 'reply:')
      }
      console.log(JSON.stringify(result, null, 4))
    }
  }
}

/**
  Merge in write functions (operations).  Tested against existing methods for
  name conflicts.

  @arg {object} config.network - read-only api calls
  @arg {object} Network - api[Network] read-only api calls
  @return {object} - read and write method calls (create and sign transactions)
  @throw {TypeError} if a funciton name conflicts
*/
function mergeWriteFunctions(config, Network, structs) {
  assert(config.network, 'network instance required')
  const {network} = config

  const merge = Object.assign({}, network)

  const writeApi = writeApiGen(Network, network, structs, config)
  throwOnDuplicate(merge, writeApi, 'Conflicting methods in Network Api and Transaction Api')
  Object.assign(merge, writeApi)

  return merge
}

function throwOnDuplicate(o1, o2, msg) {
  for(const key in o1) {
    if(o2[key]) {
      throw new TypeError(msg + ': ' + key)
    }
  }
}

/**
  The default sign provider is designed to interact with the available public
  keys (maybe just one), the transaction, and the blockchain to figure out
  the minimum set of signing keys.

  If only one key is available, the blockchain API calls are skipped and that
  key is used to sign the transaction.
*/
const defaultSignProvider = (eos, config) => ({sign, buf, transaction}) => {
  const {keyProvider} = config

  if(!keyProvider) {
    throw new TypeError('This transaction requires a config.keyProvider for signing')
  }

  let keys = keyProvider
  if(typeof keyProvider === 'function') {
    keys = keyProvider({transaction})
  }

  if(!Array.isArray(keys)) {
    keys = [keys]
  }

  if(!keys.length) {
    throw new Error('missing key, check your keyProvider')
  }

  // simplify default signing #17
  if(keys.length === 1 && ecc.isValidPrivate(keys[0])) {
    const wif = keys[0]
    return sign(buf, wif)
  }

  const keyMap = new Map()

  // keys are either public or private keys
  for(const key of keys) {
    const isPrivate = ecc.isValidPrivate(key)
    const isPublic = ecc.isValidPublic(key)

    assert(
      isPrivate || isPublic,
      'expecting public or private keys from keyProvider'
    )

    if(isPrivate) {
      keyMap.set(ecc.privateToPublic(key), key)
    } else {
      keyMap.set(key, null)
    }
  }

  const pubkeys = Array.from(keyMap.keys())

  return eos.getRequiredKeys(transaction, pubkeys).then(({required_keys}) => {
    if(!required_keys.length) {
      throw new Error('missing required keys for ' + JSON.stringify(transaction))
    }

    const wifs = [], missingKeys = []

    for(const requiredKey of required_keys) {
      const wif = keyMap.get(requiredKey)
      if(wif) {
        wifs.push(wif)
      } else {
        missingKeys.push(requiredKey)
      }
    }

    if(missingKeys.length !== 0) {
      assert(typeof keyProvider === 'function',
        'keyProvider function is needed for private key lookup')

      keyProvider({pubkeys: missingKeys})
        .forEach(wif => { wifs.push(wif) })
    }

    const sigs = []
    for(const wif of wifs) {
      sigs.push(sign(buf, wif))
    }

    return sigs
  })
}<|MERGE_RESOLUTION|>--- conflicted
+++ resolved
@@ -1,4 +1,3 @@
-<<<<<<< HEAD
 try {
   require("babel-polyfill");
 } catch(e) {
@@ -6,9 +5,6 @@
     console.error(e)
   }
 }
-=======
-require("babel-polyfill")
->>>>>>> ac69951c
 
 const ecc = require('eosjs-ecc')
 const json = require('eosjs-json')
